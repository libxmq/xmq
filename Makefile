# Copyright (C) 2019-2020 Fredrik Öhrström

# To compile for Raspberry PI ARM:
# make HOST=arm
#
# To build with debug information:
# make DEBUG=true
# make DEBUG=true HOST=arm

ifeq "$(HOST)" "arm"
    CXX=arm-linux-gnueabihf-g++
    STRIP=arm-linux-gnueabihf-strip
    BUILD=build_arm
	DEBARCH=armhf
else
    CXX=g++
    STRIP=strip
#--strip-unneeded --remove-section=.comment --remove-section=.note
    BUILD=build
	DEBARCH=amd64
endif

ifeq "$(DEBUG)" "true"
    DEBUG_FLAGS=-O0 -ggdb -fsanitize=address -fno-omit-frame-pointer
    STRIP_BINARY=
    BUILD:=$(BUILD)_debug
    DEBUG_LDFLAGS=-lasan
else
    DEBUG_FLAGS=-Os
    STRIP_BINARY=$(STRIP) $(BUILD)/xmq
endif

$(shell mkdir -p $(BUILD) target)

COMMIT_HASH:=$(shell git log --pretty=format:'%H' -n 1)
TAG:=$(shell git describe --tags)
CHANGES:=$(shell git status -s | grep -v '?? ')
TAG_COMMIT_HASH:=$(shell git show-ref --tags | grep $(TAG) | cut -f 1 -d ' ')

ifeq ($(COMMIT),$(TAG_COMMIT))
  # Exactly on the tagged commit. The version is the tag!
  VERSION:=$(TAG)
  DEBVERSION:=$(TAG)
else
  VERSION:=$(TAG)++
  DEBVERSION:=$(TAG)++
endif

ifneq ($(strip $(CHANGES)),)
  # There are changes, signify that with a +changes
  VERSION:=$(VERSION) with local changes
  COMMIT_HASH:=$(COMMIT_HASH) with local changes
  DEBVERSION:=$(DEBVERSION)l
endif

$(shell echo "#define VERSION \"$(VERSION)\"" > $(BUILD)/version.h.tmp)
$(shell echo "#define COMMIT \"$(COMMIT_HASH)\"" >> $(BUILD)/version.h.tmp)

PREV_VERSION=$(shell cat -n $(BUILD)/version.h 2> /dev/null)
CURR_VERSION=$(shell cat -n $(BUILD)/version.h.tmp 2>/dev/null)
ifneq ($(PREV_VERSION),$(CURR_VERSION))
$(shell mv -f $(BUILD)/version.h.tmp $(BUILD)/version.h)
else
$(shell rm -f $(BUILD)/version.h.tmp)
endif

$(info Building $(VERSION))

CXXFLAGS := $(DEBUG_FLAGS) -fPIC -fmessage-length=0 -std=c++11 -Wall -Wno-unused-function -I$(BUILD) -I.

#	$(CXX) $(CXXFLAGS) $< -c -E > $@.src

$(BUILD)/%.o: src/main/cc/%.cc $(wildcard src/%.h)
	$(CXX) $(CXXFLAGS) $< -MMD -fPIC -c -o $@

XMQ_OBJS:=\
	$(BUILD)/cmdline.o \
	$(BUILD)/util.o \
	$(BUILD)/parse.o \
	$(BUILD)/render.o \
<<<<<<< HEAD
	$(BUILD)/xmq_implementation.o \
	$(BUILD)/parse_xmlhtml.o \
	$(BUILD)/document.o
=======
	$(BUILD)/xmq_implementation.o
>>>>>>> 44a3541f

XMQ_LIB_OBJS:=\
	$(BUILD)/parse.o \
	$(BUILD)/render.o \
<<<<<<< HEAD
	$(BUILD)/xmq_implementation.o \
	$(BUILD)/parse_xmlhtml.o \
	$(BUILD)/document.o
=======
	$(BUILD)/xmq_implementation.o
>>>>>>> 44a3541f

all: $(BUILD)/xmq $(BUILD)/libxmq.so $(BUILD)/libxmq.a $(BUILD)/testinternals testur
	@$(STRIP_BINARY)

.PHONY: dist
dist: $(BUILD)/libxmq.so $(BUILD)/libxmq.a src/main/cc/xmq.h src/main/cc/xmq_rapidxml.h
	@mkdir -p dist
	@cp $(BUILD)/libxmq.so dist
	@cp $(BUILD)/libxmq.a dist
	@cp src/main/cc/xmq.h dist
	@cp src/main/cc/xmq_rapidxml.h dist

$(BUILD)/xmq: $(XMQ_OBJS) $(BUILD)/main.o
	$(CXX) -o $(BUILD)/xmq $(XMQ_OBJS) $(BUILD)/main.o $(DEBUG_LDFLAGS)

$(BUILD)/libxmq.so: $(XMQ_LIB_OBJS)
	$(CXX) -shared -o $(BUILD)/libxmq.so $(XMQ_LIB_OBJS) $(DEBUG_LDFLAGS)

$(BUILD)/libxmq.a: $(XMQ_LIB_OBJS)
	ar rcs $@ $^

$(BUILD)/testinternals: $(XMQ_OBJS) $(BUILD)/testinternals.o
	$(CXX) -o $(BUILD)/testinternals $(XMQ_OBJS) $(BUILD)/testinternals.o $(DEBUG_LDFLAGS)

clean:
	rm -rf build/* build_arm/* build_debug/* build_arm_debug/* *~

intro:
	@./intro/genintro.sh ./build/xmq
.PHONY: intro

test:
	@./build/testinternals
	@./spec/genspechtml.sh ./build/xmq

testur: dist testur.cc
	@$(CXX) $(CXXFLAGS) testur.cc -o $@ -Idist -I. -Ldist -lxmq

run_testur: testur
	LD_LIBRARY_PATH=dist ./testur

testdebug:
	@echo Test internals
	@./build_debug/testinternals
	@./test.sh build_debug

install:
	rm -f /usr/share/man/man1/wmbusmeters.1.gz
	mkdir -p /usr/share/man/man1
	gzip -c xmq.1 > /usr/share/man/man1/xmq.1.gz
	cp build/xmq /usr/local/bin
	cp scripts/xmq-less /usr/local/bin
	cp scripts/xmq-diff /usr/local/bin
	cp scripts/xmq-meld /usr/local/bin
	cp scripts/xmq-git-diff /usr/local/bin
	cp scripts/xmq-git-meld /usr/local/bin

install_emacs:
	mkdir -p ~/.emacs.d/lisp
	cp xmq-mode.el ~/.emacs.d/lisp/xmq-mode.el

# The mvn tree command generates lines like this:
# [INFO] \- org.jsoup:jsoup:jar:1.11.3:compile
# from this info build the path:
# ~/.m2/repository/org/jsoup/jsoup/1.11.3/jsoup-1.11.3.jar
project-deps/updated: pom.xml
	@rm -rf project-deps
	@mkdir -p project-deps
	@echo Storing java dependencies locally...
	@mvn dependency:resolve
	@DEPS=`mvn dependency:tree | grep INFO | grep compile | grep -oE '[^ ]+$$'` ; \
    for DEP in $$DEPS ; do \
        GROU=$$(echo $$DEP | cut -f 1 -d ':' | sed 's|\.|/|g') ; \
        ARTI=$$(echo $$DEP | cut -f 2 -d ':') ; \
        SUFF=$$(echo $$DEP | cut -f 3 -d ':') ; \
        VERS=$$(echo $$DEP | cut -f 4 -d ':') ; \
        JAR="$$GROU/$$ARTI/$$VERS/$$ARTI-$$VERS.$$SUFF" ; \
        echo Stored $$JAR ; \
        cp ~/.m2/repository/$$JAR project-deps ; \
    done
	@touch project-deps/updated

mvn:
	mvn -B compile

JAVA_SOURCES=$(wildcard src/main/java/org/ammunde/xmq/*)
JAVA_DEPS=$(shell find project-deps/ -name "*.jar" | tr '\n' ':')

javac: $(JAVA_SOURCES) project-deps/updated
	@javac -cp $(JAVA_DEPS) $(JAVA_SOURCES) -d target/classes

xmqj: $(JAVA_SOURCES) project-deps/updated
	@VM=`java -version 2>&1 | grep Runtime | grep -o "GraalVM"` ; \
	    if [ "$$VM" != "GraalVM" ]; then echo Please install Graal VM to build native image; exit 1; fi
	@echo Compiling to native image
	native-image --verbose -cp target/classes:$(JAVA_DEPS) org.ammunde.xmq.Main build/xmqj

gencompare: $(BUILD)/xmq

# Include dependency information generated by gcc in a previous compile.
include $(wildcard $(patsubst %.o,%.d,$(XMQ_OBJS)))<|MERGE_RESOLUTION|>--- conflicted
+++ resolved
@@ -75,27 +75,22 @@
 
 XMQ_OBJS:=\
 	$(BUILD)/cmdline.o \
-	$(BUILD)/util.o \
+	$(BUILD)/document.o \
 	$(BUILD)/parse.o \
 	$(BUILD)/render.o \
-<<<<<<< HEAD
+	$(BUILD)/util.o \
 	$(BUILD)/xmq_implementation.o \
 	$(BUILD)/parse_xmlhtml.o \
-	$(BUILD)/document.o
-=======
-	$(BUILD)/xmq_implementation.o
->>>>>>> 44a3541f
+
 
 XMQ_LIB_OBJS:=\
+	$(BUILD)/document.o \
 	$(BUILD)/parse.o \
 	$(BUILD)/render.o \
-<<<<<<< HEAD
+	$(BUILD)/util.o \
 	$(BUILD)/xmq_implementation.o \
 	$(BUILD)/parse_xmlhtml.o \
-	$(BUILD)/document.o
-=======
-	$(BUILD)/xmq_implementation.o
->>>>>>> 44a3541f
+
 
 all: $(BUILD)/xmq $(BUILD)/libxmq.so $(BUILD)/libxmq.a $(BUILD)/testinternals testur
 	@$(STRIP_BINARY)
