<!DOCTYPE html>
<html>
<header>
<link type="text/css" href="xmq_spec.css" rel="stylesheet"/>
<body>

    <h1>XMQ specification</h1>

<<<<<<< HEAD
    As of 2021-01-28 and in flux. By Fredrik Öhrström oehrstroem@gmail.com
=======
    As of 2021-02-01 and in flux. By Fredrik Öhrström oehrstroem@gmail.com
>>>>>>> 44a3541f

    <p>
    <b>TEXT</b> consists of all valid utf8 exluding
    these 6 reserved characters <b>= ' ( ) { }</b>
    as well as whitespace (SPACE,TAB,LF,CR) and the <b>nul</b> character.
    (Examples of text are: 123.4 \P$ http://www.zzz.yyy/index.html /file/help.txt C:\adir)
    </p>

    <p>
    <b>TEXT tag</b> is TEXT but with the additional xml tag name restrictions.
    (Examples of tags are: name age speed INFO order)
    </p>

    <p>
    <b>TEXT attribute</b> is TEXT but with the additional xml attribute name restrictions.
    </p>

    <p>
    <b>QUOTE</b> starts with one, three or more single quotes <b>'</b> and ends with an equal
     amount of singel quotes. Use n+1 quotes to quote an utf8 string containing at most n consecutive quotes.
     Two single quotes are always the empty string.
     (Examples of quoted contents are: '' 'John Doe' '5+(8*9)' '''(&gt;'&lt;)''' )
    </p>

    <p>
     <b>xyz</b> is the self-closing node <b>&lt;xyz/&gt;</b>
    </p>

    <p>
     <b>xyz { ... }</b> is a node with children <b>&lt;tag&gt; ... &lt;/tag&gt;</b>
    </p>

    <p>
     <b>'utf8'</b> is standalone quoted content, inserted as is into the xml with &amp;&lt; et.al. protected.
    </p>

    <p>
    <b>tag = 'utf8'</b> is syntactic sugar for <b>tag { 'utf8' }</b> which is <b>&lt;tag&gt;utf8&lt;/tag&gt;</b>
    </p>

    <p>
     <b>tag = text</b> is syntactic sugar for <b>tag { 'text' }</b> which is <b>&lt;tag&gt;text&lt;/tag&gt;</b>
    </p>

    <p>
     <b>tag(id=123 class='x y') { ... }</b> is  <b>&lt;tag id="123" class="x y" &gt; ... &lt;/tag&gt;</b>
    </p>

    <p>
    Text that starts with <b>//</b> or <b>/*</b> is a comment, and will end with <b>eol</b> or <b>*/</b>.
    Quote such text to prevent it from being a comment. Comments are not permitted just
    before an <b>=</b> or a <b>{</b>, nor are they permitted inside parentheses.
    </p>

    <p>
    XMQ permits multiple root nodes in a single XMQ file if you have supplied the --root=xyz option.
    If the xmq file already has a root node xyz, then nothing happens. If not, then an xyz root node is added
    wrapping the multiple root nodes in the xmq file.
    </p>

    <p>
    <b>whitespace</b> is a separator that is irrelevant except:
       <ol>
          <li>when separating <b>text</b> from the next <b>tag</b>.</li>
          <li>when separating <b>quoted content</b> from the following standalone <b>quoted content</b>.</li>
          <li>inside <b>quoted content</b></li>
       </ol>
    </p>

    <p>
       However, inside <b>quoted content</b>:
       <ol>
       <li>A leading or ending sequence of Whitespace_NewLine_Whitespace will always be trimmed.</li>
       <li>Incidental whitespace will always be trimmed, when there is at least one newline.</li>
       </ol>
    </p>

    <p>A newline is implicitly inserted between two standalone quoted contents.</p>

    <p>
    Three reasons for possible differences in the XML when converting XML->XMQ->XML.
    <ol>
    <li>CDATA will disappear when converting XML to XMQ. Thus documents containing CDATA,
    converted to XMQ and back TO XML will have lost their CDATA nodes. Still the content
    will be properly encoded using normal XML escapes, instead of CDATA.</li>
    <li>XML permits two types of quotation marks. XMQ defaults to " when generating XML,
    but might switch to ' for content containing ". Thus XMQ might not use the same quote character
    as the original XML.</li>
    <li>Leading/ending whitespace of content, is by default trimmed when loading XML for conversion into XMQ.
    To preserve whitespace add <b>-p</b></li>
    </ol>
    </p>

    <p>To avoid cluttering the examples below with xml declarations/html5 doctypes, <b>--nodec</b> is used.</p>

<div class="info"> Build a node using the syntactic sugar: tag=text</div>
<div class="row">
<pre class="box">
<span style="color:#00aa00">value</span> = <span style="color:#aa0000">12.3</span>
</pre><pre class="spacing">⟷</pre><pre class="box">
&lt;value&gt;12.3&lt;/value&gt;
</pre></div>
<div class="info"> Whitespace is ignored.</div>
<div class="row">
<pre class="box">
value=12.3
</pre><pre class="spacing">↗</pre></div>
<div class="info"> Build a node with children, The to and info string must be quoted since they contain reserved characters. Quotes can contain newlines and incidental indentation is always removed.</div>
<div class="row">
<pre class="box">
<span style="color:#888800">// This is an example order.</span>
<span style="color:#000088">order</span> {
    <span style="color:#00aa00">date</span>  = <span style="color:#aa0000">2020-12-13</span>
    <span style="color:#00aa00">price</span> = <span style="color:#aa0000">424.5$</span>
    <span style="color:#00aa00">file</span>  = <span style="color:#aa0000">/imagefiles/1234.png</span>
    <span style="color:#00aa00">to</span>    = <span style="color:#aa0000">'Bertil Nilsson'</span>
    <span style="color:#00aa00">info</span>  =
    <span style="color:#aa0000">'Delivery by noon. (floor 5)
     <span style="color:#aa0000">Use elevator 3.'</span>
}
</pre><pre class="spacing">⟷</pre><pre class="box">
&lt;!-- This is an example order. --&gt;
&lt;order&gt;
  &lt;date&gt;2020-12-13&lt;/date&gt;
  &lt;price&gt;424.5$&lt;/price&gt;
  &lt;file&gt;/imagefiles/1234.png&lt;/file&gt;
  &lt;to&gt;Bertil Nilsson&lt;/to&gt;
  &lt;info&gt;Delivery by noon. (floor 5)
Use elevator 3.&lt;/info&gt;
&lt;/order&gt;
</pre></div>
<div class="info"> Non-quoted whitespace is a separator.</div>
<div class="row">
<pre class="box">
// This is an example order.
order{date=2020-12-13 price=424.5$ file=/imagefiles/1234.png
to='Bertil Nilsson' info='Delivery by noon. (floor 5)
                          Use elevator 3.'}
</pre><pre class="spacing">↗</pre></div>
<div class="info"> Quoting strings containing single quotes use three or more single quotes. Use n+1 quotes to quote a string with n consecutive quotes.</div>
<div class="row">
<pre class="box">
<span style="color:#000088">person</span> {
    <span style="color:#00aa00">name</span>  = <span style="color:#aa0000">'Ella Fitzgerald'</span>
    <span style="color:#00aa00">born</span>  = <span style="color:#aa0000">1917</span>
    <span style="color:#00aa00">quote</span> =
    <span style="color:#aa0000">'''It isn't where you came from;
       <span style="color:#aa0000">it's where you're going that counts.'''</span>
    <span style="color:#00aa00">js</span>    = <span style="color:#aa0000">''''console.log("EF '''1917'''");''''</span>
}
</pre><pre class="spacing">⟷</pre><pre class="box">
&lt;person&gt;
  &lt;name&gt;Ella Fitzgerald&lt;/name&gt;
  &lt;born&gt;1917&lt;/born&gt;
  &lt;quote&gt;It isn't where you came from;
it's where you're going that counts.&lt;/quote&gt;
  &lt;js&gt;console.log("EF '''1917'''");&lt;/js&gt;
&lt;/person&gt;
</pre></div>
<div class="info"> Build a node with the syntactic sugar: tag='utf8' Remember that leading/ending ws-nl-ws is always trimmed from quotes.</div>
<div class="row">
<pre class="box">
<span style="color:#00aa00">alfa</span> = <span style="color:#aa0000">'Hello World!'</span>
</pre><pre class="spacing">⟷</pre><pre class="box">
&lt;alfa&gt;Hello World!&lt;/alfa&gt;
</pre></div>
<div class="row">
<pre class="box">
alfa =   '
      Hello World!
                    '</pre><pre class="spacing">↗</pre></div>
<div class="info"> Without the syntactic sugar, the same node can be created with standalone quoted content added as text to the parent node.</div>
<div class="row">
<pre class="box">
alfa {
    'Hello World!'
}
</pre><pre class="spacing">↗</pre></div>
<div class="info"> Build a node with leading/ending whitespace not trimmed! Note! xmq by default strips leading/ending whitespace when moving from XML to XMQ. Add opion -p to preserve whitespace, like this: "xmq -p foo.xml > foo.xmq".</div>
<div class="row">
<pre class="box">
<span style="color:#00aa00">alfa</span> = <span style="color:#aa0000">'  Hello World!  '</span>
</pre><pre class="spacing">⟷</pre><pre class="box">
&lt;alfa&gt;  Hello World!  &lt;/alfa&gt;
</pre></div>
<div class="info"> Build a node with attributes.</div>
<div class="row">
<pre class="box">
<span style="color:#000088">block</span>(<span style="color:#00aa00">id</span> = <span style="color:#aa0000">123</span>)
{
    <span style="color:#00aa00">alfa</span>(<span style="color:#00aa00">x</span> = <span style="color:#aa0000">y</span>) = <span style="color:#aa0000">z</span>
}
</pre><pre class="spacing">⟷</pre><pre class="box">
&lt;block id="123"&gt;
  &lt;alfa x="y"&gt;z&lt;/alfa&gt;
&lt;/block&gt;
</pre></div>
<div class="info"> Incidental whitespace is always removed.</div>
<div class="row">
<pre class="box">
<span style="color:#00aa00">block</span> =
<span style="color:#aa0000">'Line 1
 <span style="color:#aa0000">Line 2
 <span style="color:#aa0000">Line 3'</span>
</pre><pre class="spacing">⟷</pre><pre class="box">
&lt;block&gt;Line 1
Line 2
Line 3&lt;/block&gt;
</pre></div>
<div class="row">
<pre class="box">
block = '
      Line 1
      Line 2
      Line 3
         '
</pre><pre class="spacing">↗</pre></div>
<div class="info"> Multiple lines in attribute is just as easy.</div>
<div class="row">
<pre class="box">
<span style="color:#00aa00">info</span>(<span style="color:#00aa00">text</span> =
         <span style="color:#aa0000">'Hello
          <span style="color:#aa0000">There
          <span style="color:#aa0000">Dear
          <span style="color:#aa0000">Friend!'</span>)
</pre><pre class="spacing">⟷</pre><pre class="box">
&lt;info text="Hello&amp;#10;There&amp;#10;Dear&amp;#10;Friend!"/&gt;
</pre></div>
<div class="info"> To make indentation explicit, quote each line. An implicit newline is inserted between two standalone quoted contents.</div>
<div class="row">
<pre class="box">
block {
    '        Line 1'
    '        Line 2'
    '        Line 3'
}
</pre><pre class="spacing">↗</pre><pre class="box">
&lt;block&gt;        Line 1
        Line 2
        Line 3&lt;/block&gt;
</pre></div>
<div class="info"> The leading whitespace+&lt;NL&gt; is obvious in the xmq but impossible to spot in the xml/html.</div>
<div class="row">
<pre class="box">
tricky {
   '   '
   'yes'
   '   '
}</pre><pre class="spacing">↗</pre><pre class="box">
&lt;tricky&gt;   
yes
   &lt;/tricky&gt;
</pre></div>
<div class="info"> You can join several shorter lines into a very long line with the quote suffix \&lt;NL&gt;</div>
<div class="row">
<pre class="box">
long = '   '\
       'xxx'\
       'yyy'\
       '   '
</pre><pre class="spacing">↗</pre><pre class="box">
&lt;long&gt;   xxxyyy   &lt;/long&gt;
</pre></div>
<div class="info"> Avoid using the other quote suffix \n&lt;NL&gt; which joins and adds a newline. It is only there to offer you the ability write an attribute value with a leading whitespace+&lt;NL&gt;.</div>
<div class="row">
<pre class="box">
info(text='    '\n
          '    exact spacing'\n
          '    ')</pre><pre class="spacing">↗</pre><pre class="box">
&lt;info text="    &amp;#10;    exact spacing&amp;#10;    "/&gt;
</pre></div>
<div class="info"> Build a self closing node.</div>
<div class="row">
<pre class="box">
<span style="color:#00aa00">nothing</span>
</pre><pre class="spacing">⟷</pre><pre class="box">
&lt;nothing/&gt;
</pre></div>
<div class="info"> Two single quotes are always the empty string.</div>
<div class="row">
<pre class="box">
nothing = ''</pre><pre class="spacing">↗</pre></div>
<div class="info"> Build an xml node with multple children. Observe that newlines and indentantion is always inserted between elements!</div>
<div class="row">
<pre class="box">
<span style="color:#000088">nothtml</span> {
    <span style="color:#000088">body</span> {
        <span style="color:#00aa00">span</span> = <span style="color:#aa0000">'Greetings weary'</span>
        <span style="color:#00aa00">b</span>    = <span style="color:#aa0000">traveller</span>
        <span style="color:#00aa00">span</span> = <span style="color:#aa0000">'we meet again!'</span>
    }
}
</pre><pre class="spacing">⟷</pre><pre class="box">
&lt;nothtml&gt;
  &lt;body&gt;
    &lt;span&gt;Greetings weary&lt;/span&gt;
    &lt;b&gt;traveller&lt;/b&gt;
    &lt;span&gt;we meet again!&lt;/span&gt;
  &lt;/body&gt;
&lt;/nothtml&gt;
</pre></div>
<div class="info"> Detect html output and this will prevent pretty printing. Observe that no whitespace is inserted before &lt;traveller&gt; but is inserted after, accordin to the explicit whitespace in xmq.</div>
<div class="row">
<pre class="box">
<span style="color:#000088">html</span> {
    <span style="color:#000088">body</span> {
        <span style="color:#00aa00">span</span> = <span style="color:#aa0000">'Greetings weary'</span>
        <span style="color:#00aa00">b</span>    = <span style="color:#aa0000">traveller</span>
        <span style="color:#00aa00">span</span> = <span style="color:#aa0000">' we meet again!'</span>
    }
}
</pre><pre class="spacing">⟷</pre><pre class="box">
&lt;html&gt;&lt;body&gt;&lt;span&gt;Greetings weary&lt;/span&gt;&lt;b&gt;traveller&lt;/b&gt;&lt;span&gt; we meet again!&lt;/span&gt;&lt;/body&gt;&lt;/html&gt;</pre></div>
<div class="info"> Build an xml node with multple data lines. Note that xmq always joins standalone quotes without newlines to the nearest tags. Irrespective if it is xml or html.</div>
<div class="row">
<pre class="box">
<span style="color:#000088">nothtml</span> {
    <span style="color:#000088">body</span> {
        <span style="color:#aa0000">'Greetings weary'</span>
        <span style="color:#00aa00">b</span> = <span style="color:#aa0000">traveller</span>
        <span style="color:#aa0000">'we meet again!'</span>
    }
}
</pre><pre class="spacing">⟷</pre><pre class="box">
&lt;nothtml&gt;
  &lt;body&gt;Greetings weary&lt;b&gt;traveller&lt;/b&gt;we meet again!&lt;/body&gt;
&lt;/nothtml&gt;
</pre></div>
<div class="info"> Add --nopp to generate xml which is not pretty printed. Useful to debug if those pretty printed newlines/indentation actually causes other xml-routines to behave strangely.</div>
<div class="row">
<pre class="box">
<span style="color:#000088">a</span> {
    <span style="color:#00aa00">b</span>
    <span style="color:#00aa00">c</span> = <span style="color:#aa0000">1</span>
    <span style="color:#000088">d</span> {
        <span style="color:#00aa00">e</span> = <span style="color:#aa0000">2</span>
    }
}
</pre><pre class="spacing">⟷</pre><pre class="box">
&lt;a&gt;&lt;b/&gt;&lt;c&gt;1&lt;/c&gt;&lt;d&gt;&lt;e&gt;2&lt;/e&gt;&lt;/d&gt;&lt;/a&gt;</pre></div>
<div class="info"> Use triple quotes to quote content containing quotes! Remember that double quotes is the empty string.</div>
<div class="row">
<pre class="box">
<span style="color:#000088">div</span>(<span style="color:#00aa00">id</span> = <span style="color:#aa0000">123</span>)
{
    <span style="color:#00aa00">button</span>(<span style="color:#00aa00">onClick</span> = <span style="color:#aa0000">'''alert('Warning!'+'');'''</span>) = <span style="color:#aa0000">Warn</span>
}
</pre><pre class="spacing">⟷</pre><pre class="box">
&lt;div id="123"&gt;&lt;button onClick="alert('Warning!'+'');"&gt;Warn&lt;/button&gt;&lt;/div&gt;</pre></div>
<div class="info"> Use quadruple quotes to quote content containing triple quotes! I.e. use n+1 quotes to quote content with n quotes.</div>
<div class="row">
<pre class="box">
quoting_xmq =
''''
    div(id = 123)
    {
        button(onClick = '''alert('Warning!'+'');''') = Warn
    }
''''
</pre><pre class="spacing">↗</pre><pre class="box">
&lt;quoting_xmq&gt;div(id = 123)
{
    button(onClick = '''alert('Warning!'+'');''') = Warn
}&lt;/quoting_xmq&gt;
</pre></div>
<div class="info"> To quote strings that start or  end with quotes, add a newline that will be trimmed away.</div>
<div class="row">
<pre class="box">
node(print = '''
                'Quoted string'
             ''')
</pre><pre class="spacing">↗</pre><pre class="box">
&lt;node print="'Quoted string'"/&gt;
</pre></div>
<div class="info"> To make an explicit leading newline use an empty string and multiple childs.</div>
<div class="row">
<pre class="box">
info {
    ''
    '      x'
    '       y'
    '        z'
    '         w'
}
</pre><pre class="spacing">↗</pre><pre class="box">
&lt;info&gt;
      x
       y
        z
         w&lt;/info&gt;
</pre></div>
<div class="info"> You can add newlines inside an attribute.</div>
<div class="row">
<pre class="box">
<span style="color:#00aa00">delta</span>(<span style="color:#00aa00">code</span> =
          <span style="color:#aa0000">'Line1
           <span style="color:#aa0000">Line2
           <span style="color:#aa0000">Line3'</span>)
</pre><pre class="spacing">⟷</pre><pre class="box">
&lt;delta code="Line1&amp;#10;Line2&amp;#10;Line3"/&gt;
</pre></div>
<div class="info"> XMQ attributes having no value are allowed and for xml translates into attr="attr"</div>
<div class="row">
<pre class="box">
<span style="color:#000088">alfa</span> {
    <span style="color:#000088">body</span> {
        <span style="color:#00aa00">div</span>(<span style="color:#00aa00">gurka</span>
            <span style="color:#00aa00">lemon</span>) = <span style="color:#aa0000">Texten!</span>
    }
}
</pre><pre class="spacing">⟷</pre><pre class="box">
&lt;alfa&gt;
  &lt;body&gt;
    &lt;div gurka="gurka" lemon="lemon"&gt;Texten!&lt;/div&gt;
  &lt;/body&gt;
&lt;/alfa&gt;
</pre></div>
<div class="info"> Translates into the same single attribute for html.</div>
<div class="row">
<pre class="box">
<span style="color:#000088">html</span> {
    <span style="color:#000088">body</span> {
        <span style="color:#00aa00">div</span>(<span style="color:#00aa00">gurka</span>
            <span style="color:#00aa00">lemon</span>) = <span style="color:#aa0000">Texten!</span>
    }
}
</pre><pre class="spacing">⟷</pre><pre class="box">
&lt;html&gt;&lt;body&gt;&lt;div gurka lemon&gt;Texten!&lt;/div&gt;&lt;/body&gt;&lt;/html&gt;</pre></div>
<div class="info"> When generating html, do not self-close non-void tags.</div>
<div class="row">
<pre class="box">
<span style="color:#000088">html</span>(<span style="color:#00aa00">lang</span> = <span style="color:#aa0000">de</span>)
{
    <span style="color:#00aa00">head</span>
    <span style="color:#000088">body</span> {
        <span style="color:#00aa00">br</span>
        <span style="color:#00aa00">img</span>(<span style="color:#00aa00">src</span> = <span style="color:#aa0000">abc.png</span>
            <span style="color:#00aa00">alt</span> = <span style="color:#aa0000">zapf</span>)
        <span style="color:#00aa00">input</span>(<span style="color:#00aa00">required</span>)
        <span style="color:#00aa00">p</span>
        <span style="color:#00aa00">hr</span>
    }
}
</pre><pre class="spacing">⟷</pre><pre class="box">
&lt;html lang="de"&gt;&lt;head&gt;&lt;/head&gt;&lt;body&gt;&lt;br/&gt;&lt;img src="abc.png" alt="zapf"/&gt;&lt;input required/&gt;&lt;p&gt;&lt;/p&gt;&lt;hr/&gt;&lt;/body&gt;&lt;/html&gt;</pre></div>
<div class="info"> Unnecessary extras are allowed.</div>
<div class="row">
<pre class="box">
html(lang=de) {
	head{}
	body {
	br()
	img(src=abc.png alt=zapf)
	input(required)
	p()
	hr()}
}</pre><pre class="spacing">↗</pre></div>
<div class="info"> Using xmq to generate html is beneficial since whitespace is explicit, there will be no whitespace between the img tags, despite them being spread out over multiple lines. If you try to do the same when writing html directly you will get whitespace in the rendered page. When xmq generates html it will not pretty print. If pretty printing is requested anyway, then xmq will try to avoid to add pretty printing that introduces visible whitespace in the rendered page.</div>
<div class="row">
<pre class="box">
<span style="color:#000088">html</span> {
    <span style="color:#000088">body</span> {
        <span style="color:#000088">p</span> {
            <span style="color:#00aa00">img</span>(<span style="color:#00aa00">src</span> = <span style="color:#aa0000">a.png</span>)
            <span style="color:#00aa00">img</span>(<span style="color:#00aa00">src</span> = <span style="color:#aa0000">a.png</span>)
            <span style="color:#aa0000">' to '</span>
            <span style="color:#00aa00">img</span>(<span style="color:#00aa00">src</span> = <span style="color:#aa0000">a.png</span>)
            <span style="color:#00aa00">img</span>(<span style="color:#00aa00">src</span> = <span style="color:#aa0000">a.png</span>)
        }
    }
}
</pre><pre class="spacing">⟷</pre><pre class="box">
&lt;html&gt;&lt;body&gt;&lt;p&gt;&lt;img src="a.png"/&gt;&lt;img src="a.png"/&gt; to &lt;img src="a.png"/&gt;&lt;img src="a.png"/&gt;&lt;/p&gt;&lt;/body&gt;&lt;/html&gt;</pre></div>
<div class="info"> Normally all xmq files have a single document root node, just like xml.</div>
<div class="row">
<pre class="box">
<span style="color:#000088">config</span> {
    <span style="color:#00aa00">pi</span>  = <span style="color:#aa0000">3.14</span>
    <span style="color:#00aa00">dir</span> = <span style="color:#aa0000">c:\hello</span>
    <span style="color:#00aa00">url</span> = <span style="color:#aa0000">https://a.b.c/work.html</span>
}
</pre><pre class="spacing">⟷</pre><pre class="box">
&lt;config&gt;
  &lt;pi&gt;3.14&lt;/pi&gt;
  &lt;dir&gt;c:\hello&lt;/dir&gt;
  &lt;url&gt;https://a.b.c/work.html&lt;/url&gt;
&lt;/config&gt;
</pre></div>
<div class="info"> But XMQ actually allows you to have multiple root nodes, if you specify the option --root=config With this option, the config root node will only be added if the first node in the xmq, is not config. Having multiple root nodes without --root=<something> is an error.</div>
<div class="row">
<pre class="box">
pi=3.14
dir=c:\hello
url=https://a.b.c/work.html</pre><pre class="spacing">↗</pre></div>
<div class="info"> Example feature.xml</div>
<div class="row">
<pre class="box">
<span style="color:#000088">feature</span>(<span style="color:#00aa00">id</span>    = <span style="color:#aa0000">org.eventb.texteditor.feature</span>
        <span style="color:#00aa00">label</span> = <span style="color:#aa0000">TextEditor</span>)
{
    <span style="color:#00aa00">description</span> =
    <span style="color:#aa0000">'Release History:
     <span style="color:#aa0000">----------------------
     <span style="color:#aa0000">3.3.0 - Compatibility with core 3.3
     <span style="color:#aa0000">3.1.2 - Fix some more bugs regarding theory parsing,
     <span style="color:#aa0000">changes to seen contexts.
     <span style="color:#aa0000">3.1.1 - Fix parsing of theory operators.'</span>
    <span style="color:#00aa00">copyright</span>   =
    <span style="color:#aa0000">'Copyright (c) 1971-1973 University AB
     <span style="color:#aa0000">All rights reserved.'</span>
    <span style="color:#000088">url</span> {
        <span style="color:#00aa00">update</span>(<span style="color:#00aa00">label</span> = <span style="color:#aa0000">'University AB'</span>
               <span style="color:#00aa00">url</span>   = <span style="color:#aa0000">http://www.uniab.cde/</span>)
        <span style="color:#00aa00">discovery</span>(<span style="color:#00aa00">label</span> = <span style="color:#aa0000">'Update Site'</span>
                  <span style="color:#00aa00">url</span>   = <span style="color:#aa0000">file:/home/repository/</span>)
    }
}
</pre><pre class="spacing">⟷</pre><pre class="box">
&lt;feature id="org.eventb.texteditor.feature" label="TextEditor"&gt;
  &lt;description&gt;Release History:
----------------------
3.3.0 - Compatibility with core 3.3
3.1.2 - Fix some more bugs regarding theory parsing,
changes to seen contexts.
3.1.1 - Fix parsing of theory operators.&lt;/description&gt;
  &lt;copyright&gt;Copyright (c) 1971-1973 University AB
All rights reserved.&lt;/copyright&gt;
  &lt;url&gt;
    &lt;update label="University AB" url="http://www.uniab.cde/"/&gt;
    &lt;discovery label="Update Site" url="file:/home/repository/"/&gt;
  &lt;/url&gt;
&lt;/feature&gt;
</pre></div>
<div class="info"> Example pom.xml</div>
<div class="row">
<pre class="box">
<span style="color:#000088">project</span>(<span style="color:#00aa00">xmlns</span>              = <span style="color:#aa0000">http://maven.apache.org/POM/4.0.0</span>
        <span style="color:#00aa00">xmlns:xsi</span>          = <span style="color:#aa0000">http://....</span>
        <span style="color:#00aa00">xsi:schemaLocation</span> = <span style="color:#aa0000">'http://.... http://....'</span>)
{
    <span style="color:#00aa00">modelVersion</span> = <span style="color:#aa0000">4.0.0</span>
    <span style="color:#000088">properties</span> {
        <span style="color:#00aa00">project.build.sourceEncoding</span> = <span style="color:#aa0000">UTF-8</span>
        <span style="color:#00aa00">maven.compiler.source</span>        = <span style="color:#aa0000">8</span>
        <span style="color:#00aa00">maven.compiler.target</span>        = <span style="color:#aa0000">8</span>
    }
    <span style="color:#00aa00">groupId</span>    = <span style="color:#aa0000">bar.foo</span>
    <span style="color:#00aa00">artifactId</span> = <span style="color:#aa0000">Software</span>
    <span style="color:#00aa00">version</span>    = <span style="color:#aa0000">1.0-SNAPSHOT</span>
    <span style="color:#000088">dependencies</span> {
        <span style="color:#888800">// https://mvnrepository.com/artifact/org.dom4j/dom4j</span>
        <span style="color:#000088">dependency</span> {
            <span style="color:#00aa00">groupId</span>    = <span style="color:#aa0000">org.dom4j</span>
            <span style="color:#00aa00">artifactId</span> = <span style="color:#aa0000">dom4j</span>
            <span style="color:#00aa00">version</span>    = <span style="color:#aa0000">99.9.1</span>
        }
    }
    <span style="color:#000088">build</span> {
        <span style="color:#000088">plugins</span> {
            <span style="color:#000088">plugin</span> {
                <span style="color:#00aa00">groupId</span>    = <span style="color:#aa0000">org.apache.maven.plugins</span>
                <span style="color:#00aa00">artifactId</span> = <span style="color:#aa0000">maven-compiler-plugin</span>
                <span style="color:#00aa00">version</span>    = <span style="color:#aa0000">3.8.0</span>
                <span style="color:#000088">configuration</span> {
                    <span style="color:#00aa00">release</span> = <span style="color:#aa0000">8</span>
                }
            }
        }
    }
}
</pre><pre class="spacing">⟷</pre><pre class="box">
&lt;project xmlns="http://maven.apache.org/POM/4.0.0" xmlns:xsi="http://...." xsi:schemaLocation="http://.... http://...."&gt;
  &lt;modelVersion&gt;4.0.0&lt;/modelVersion&gt;
  &lt;properties&gt;
    &lt;project.build.sourceEncoding&gt;UTF-8&lt;/project.build.sourceEncoding&gt;
    &lt;maven.compiler.source&gt;8&lt;/maven.compiler.source&gt;
    &lt;maven.compiler.target&gt;8&lt;/maven.compiler.target&gt;
  &lt;/properties&gt;
  &lt;groupId&gt;bar.foo&lt;/groupId&gt;
  &lt;artifactId&gt;Software&lt;/artifactId&gt;
  &lt;version&gt;1.0-SNAPSHOT&lt;/version&gt;
  &lt;dependencies&gt;
    &lt;!-- https://mvnrepository.com/artifact/org.dom4j/dom4j --&gt;
    &lt;dependency&gt;
      &lt;groupId&gt;org.dom4j&lt;/groupId&gt;
      &lt;artifactId&gt;dom4j&lt;/artifactId&gt;
      &lt;version&gt;99.9.1&lt;/version&gt;
    &lt;/dependency&gt;
  &lt;/dependencies&gt;
  &lt;build&gt;
    &lt;plugins&gt;
      &lt;plugin&gt;
        &lt;groupId&gt;org.apache.maven.plugins&lt;/groupId&gt;
        &lt;artifactId&gt;maven-compiler-plugin&lt;/artifactId&gt;
        &lt;version&gt;3.8.0&lt;/version&gt;
        &lt;configuration&gt;
          &lt;release&gt;8&lt;/release&gt;
        &lt;/configuration&gt;
      &lt;/plugin&gt;
    &lt;/plugins&gt;
  &lt;/build&gt;
&lt;/project&gt;
</pre></div>
</body>
</html><|MERGE_RESOLUTION|>--- conflicted
+++ resolved
@@ -6,11 +6,7 @@
 
     <h1>XMQ specification</h1>
 
-<<<<<<< HEAD
-    As of 2021-01-28 and in flux. By Fredrik Öhrström oehrstroem@gmail.com
-=======
-    As of 2021-02-01 and in flux. By Fredrik Öhrström oehrstroem@gmail.com
->>>>>>> 44a3541f
+    As of 2021-02-03 and in flux. By Fredrik Öhrström oehrstroem@gmail.com
 
     <p>
     <b>TEXT</b> consists of all valid utf8 exluding
