--- conflicted
+++ resolved
@@ -1,17 +1,17 @@
-<<<<<<< HEAD
-
-You can read clines input with --clines.
-You can add content using a path,
-e.g. quickest way to build a web page:
-
-xmq -z add "!doctype=html" add /html/body/h1=Welcome to-html > index.html
-
-The command save is now called save-to.
-=======
+
+XMQ now supports invisible XML. https://invisiblexml.org/
+
+Try:
+
+xmq --ixml=grammar.ixml input_file
+
+or for quicker testing, the input can be provided as an argument:
+
+xmq --ixml=grammar.ixml -i 'text to parse'
+
 2024-11-26: Version 2.18.0
 
 Release artifacts for Posix platformas are now tar.gz archives with a single executable binary.
->>>>>>> 50e32777
 
 2024-11-24: Version 2.17.0
 
